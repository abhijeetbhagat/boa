--- conflicted
+++ resolved
@@ -18,51 +18,6 @@
 }
 
 #[test]
-<<<<<<< HEAD
-fn json_parse_array_with_reviver() {
-    let realm = Realm::create();
-    let mut engine = Executor::new(realm);
-    let result = forward(
-        &mut engine,
-        r#"JSON.parse('[1,2,3,4]', function(k, v){
-            if (typeof v == 'number') {
-                return v * 2;
-            } else {
-                v
-        }})"#,
-    );
-    assert_eq!(
-        result,
-        "{\n    3: 8,\n    2: 6,\n    0: 2,\n    1: 4,\n    length: 4,\n    extensible: true\n}"
-    );
-}
-
-#[test]
-fn json_parse_object_with_reviver() {
-    let realm = Realm::create();
-    let mut engine = Executor::new(realm);
-    let result = forward(
-        &mut engine,
-        r#"
-        var myObj = new Object();
-        myObj.firstname = "boa";
-        myObj.lastname = "snake";
-        var jsonString = JSON.stringify(myObj);
-
-        function dataReviver(key, value) {
-            if (key == 'lastname') {
-                return 'interpreter';
-            } else {
-                return value;
-            }
-        }
-
-        var jsonObj = JSON.parse(jsonString, dataReviver);
-
-        JSON.stringify(jsonObj);"#,
-    );
-    assert_eq!(result, r#"{"firstname":"boa","lastname":"interpreter"}"#);
-=======
 fn json_stringify_remove_undefined_values_from_objects() {
     let realm = Realm::create();
     let mut engine = Interpreter::new(realm);
@@ -233,5 +188,50 @@
     assert_eq!(actual_no_args, expected);
     assert_eq!(actual_function, expected);
     assert_eq!(actual_symbol, expected);
->>>>>>> 87aea64c
+}
+
+#[test]
+fn json_parse_array_with_reviver() {
+    let realm = Realm::create();
+    let mut engine = Interpreter::new(realm);
+    let result = forward(
+        &mut engine,
+        r#"JSON.parse('[1,2,3,4]', function(k, v){
+            if (typeof v == 'number') {
+                return v * 2;
+            } else {
+                v
+        }})"#,
+    );
+    assert_eq!(
+        result,
+        "{\n    3: 8,\n    2: 6,\n    0: 2,\n    1: 4,\n    length: 4,\n    extensible: true\n}"
+    );
+}
+
+#[test]
+fn json_parse_object_with_reviver() {
+    let realm = Realm::create();
+    let mut engine = Interpreter::new(realm);
+    let result = forward(
+        &mut engine,
+        r#"
+        var myObj = new Object();
+        myObj.firstname = "boa";
+        myObj.lastname = "snake";
+        var jsonString = JSON.stringify(myObj);
+
+        function dataReviver(key, value) {
+            if (key == 'lastname') {
+                return 'interpreter';
+            } else {
+                return value;
+            }
+        }
+
+        var jsonObj = JSON.parse(jsonString, dataReviver);
+
+        JSON.stringify(jsonObj);"#,
+    );
+    assert_eq!(result, r#"{"firstname":"boa","lastname":"interpreter"}"#);
 }